"""
Enhances Python's built-in dataclass, with type-checking and extra ergonomics.
"""

import random
from copy import copy
import dataclasses
from typing import Union, Any, Callable, TypeVar, Dict, Optional, overload
from typing import TYPE_CHECKING, ClassVar, Type
from abc import ABC, abstractmethod
import inspect
import types

if TYPE_CHECKING:
    from typing_extensions import dataclass_transform
else:
    def dataclass_transform(*a, **kw):
        return lambda f:f

from .utils import ForwardRef
from .common import CHECK_TYPES
from .validation import TypeMismatchError, ensure_isa as default_ensure_isa
from .pytypes import TypeCaster, SumType, NoneType, ATypeCaster, PythonType

Required = object()
MAX_SAMPLE_SIZE = 16

class NopTypeCaster(ATypeCaster):
    cache: Dict[int,Union[PythonType, type]] = {}
    def to_canon(self, t):
        return t

class Configuration(ABC):
    """Generic configuration template for dataclass. Mainly for type-checking.

    To modify dataclass behavior, inherit and extend this class,
    and pass it to the `dataclass()` function as the ``config`` parameter.
    (parameter ``check_types`` must be nonzero)

    Example:
        ::

            class IsMember(Configuration):
                @staticmethod
                def ensure_isa(a, b):
                    if a not in b:
                        raise TypeError(f"{a} is not in {b}")

            @dataclass(config=IsMember())
            class Form:
                answer1: ("yes", "no")
                score: range(1, 11)

            ...

            >>> Form("no", 3)
            Form(answer1='no', score=3)

            >>> Form("no", 12)
            Traceback (most recent call last):
                ...
            TypeError: 12 is not in range(1, 11)

    """

    field_types = (dataclasses.Field,)

    def on_default(self, default):
        """Called whenever a dataclass member is assigned a default value.
        """
        return default

    def make_type_caster(self, frame) -> ATypeCaster:
        """Return a type caster, as defined in pytypes.TypeCaster
        """
        return NopTypeCaster()

    @abstractmethod
    def ensure_isa(self, a, b, sampler=None):
        """Ensure that 'a' is an instance of type 'b'. If not, raise a TypeError.
        """
        ...

    @abstractmethod
    def cast(self, obj, t):
        """Attempt to cast 'obj' to type 't'. If such a cast is not possible, raise a TypeError.

        The result is expected to pass `self.ensure_isa(res, t)` without an error,
        however this assertion is not validated, for performance reasons.
        """
        ...


class PythonConfiguration(Configuration):
    """Configuration to support Mypy-like and Pydantic-like features

    This is the default class given to the ``dataclass()`` function.
    """
    
    def make_type_caster(self, frame: Optional[types.FrameType]):
        return TypeCaster(frame)

    ensure_isa = staticmethod(default_ensure_isa)

    def cast(self, obj, to_type):
        return to_type.cast_from(obj)

    def on_default(self, default):
        if isinstance(default, (list, dict, set)):
            def f(_=default):
                return copy(_)
            return dataclasses.field(default_factory=f)
        elif isinstance(default, self.field_types):
            d = default.default
            if isinstance(d, (list, dict, set)):
                def f(_=d):
                    return copy(_)
                default.default = dataclasses.MISSING
                default.default_factory = f
        return default


def _get_field_type(type_caster, field):
    try:
        return type_caster.cache[id(field)]
    except KeyError:
        type_ = field.type
        if isinstance(type_, str):
            type_ = ForwardRef(type_)
        type_ = type_caster.to_canon(type_)
        if field.default is None:
            type_ = SumType([type_, NoneType])
        type_caster.cache[id(field)] = type_
        return type_

def _validate_attr(config, should_cast, sampler, obj, name, type_, value):
    try:
        if should_cast:    # Basic cast
            assert not sampler
            try:
                config.ensure_isa(value, type_, sampler)
                return value
            except TypeMismatchError:
                return config.cast(value, type_)
        else:
            config.ensure_isa(value, type_, sampler)
    except TypeMismatchError as e:
        item_value, item_type = e.args
        msg = f"[{type(obj).__name__}] Attribute '{name}' expected a value of type '{type_}'."
        msg += f" Instead got type '{type(value).__name__}', with value {value!r}."
        if item_value is not value:
            msg += f'\n\n    Failed on item: {item_value!r}, expected type {item_type}'
        raise TypeError(msg)

def _post_init(self, config, should_cast, sampler, type_caster):
    for name, field in getattr(self, '__dataclass_fields__', {}).items():
        value = getattr(self, name)

        if value is Required:
            raise TypeError(f"Field {name} requires a value")

        type_ = _get_field_type(type_caster, field)
        new_value = _validate_attr(config, should_cast, sampler, self, name, type_, value)
        if new_value is not None:
            object.__setattr__(self, name, new_value)

def _post_init__no_check_types(self):
    for name, field in getattr(self, '__dataclass_fields__', {}).items():
        value = getattr(self, name)

        if value is Required:
            raise TypeError(f"Field {name} requires a value")

def _setattr(obj, setattr, name, value, config, should_cast, sampler, type_caster):
    try:
        field = obj.__dataclass_fields__[name]
    except (KeyError, AttributeError):
        new_value = None
    else:
        type_ = _get_field_type(type_caster, field)
        new_value = _validate_attr(config, should_cast, sampler, obj, name, type_, value)
    setattr(obj, name, value if new_value is None else new_value)


def replace(inst, **kwargs):
    """Returns a new instance, with the given attibutes and values overwriting the existing ones.

    Useful for making copies with small updates.

    Examples:
        >>> @dataclass
        ... class A:
        ...     a: int
        ...     b: int
        >>> A(1, 2).replace(a=-2)
        A(a=-2, b=2)

        >>> some_instance.replace() == copy(some_instance)   # Equivalent operations
        True
    """
    return dataclasses.replace(inst, **kwargs)


def __iter__(inst):
    "Yields a list of tuples [(name, value), ...]"
    return ((name, getattr(inst, name)) for name in inst.__dataclass_fields__)


def aslist(inst):
    """Returns a list of values

    Equivalent to: ``list(dict(inst).values())``
    """
    return [getattr(inst, name) for name in inst.__dataclass_fields__]


def astuple(inst):
    """Returns a tuple of values

    Equivalent to: ``tuple(dict(inst).values())``
    """
    return tuple(getattr(inst, name) for name in inst.__dataclass_fields__)


def _json_rec(inst):
    if dataclasses.is_dataclass(inst):
        return json(inst)
    elif isinstance(inst, (list, set, frozenset, tuple)):
        return [_json_rec(i) for i in inst]
    elif isinstance(inst, dict):
        return {k:_json_rec(v) for k, v in inst.items()}
    return inst

def json(inst):
    """Returns a JSON of values, going recursively into other objects (if possible)"""
    return {
        k: _json_rec(v)
        for k, v in inst
    }

def _set_if_not_exists(cls, d):
    for attr, value in d.items():
        try:
            getattr(cls, attr)
        except AttributeError:
            setattr(cls, attr, value)


def _sample(seq, max_sample_size=MAX_SAMPLE_SIZE):
    if len(seq) <= max_sample_size:
        return seq
    return random.sample(seq, max_sample_size)

<<<<<<< HEAD
def _process_class(cls: type, config: Configuration, check_types, context_frame, **kw):
=======
def _process_class(cls: type, config, check_types, context_frame, **kw):
>>>>>>> 2b43221b
    for name, type_ in getattr(cls, '__annotations__', {}).items():
        # type_ = config.type_to_canon(type_) if not isinstance(type_, str) else type_

        # If default not specified, assign Required, for a later check
        # We don't assign MISSING; we want to bypass dataclass which is too strict for this
        default = getattr(cls, name, Required)
        if default is Required:
            setattr(cls, name, Required)
        elif default is not dataclasses.MISSING:
            if isinstance(default, config.field_types):
                if default.default is dataclasses.MISSING and default.default_factory is dataclasses.MISSING:
                    default.default = Required

            new_default = config.on_default(default)
            if new_default is not default:
                setattr(cls, name, new_default)


        cls.__annotations__[name] = type_


    c = copy(cls)
    orig_post_init = getattr(cls, '__post_init__', None)

    if check_types:
        sampler = _sample if check_types=='sample' else None
        type_caster = config.make_type_caster(context_frame)
        should_cast = check_types == 'cast'

        def __post_init__(self):
            # Only now context_frame has complete information
            _post_init(self, config=config, should_cast=should_cast, sampler=sampler, type_caster=type_caster)
            if orig_post_init is not None:
                orig_post_init(self)

        c.__post_init__ = __post_init__

        if not kw['frozen']:
            orig_set_attr = getattr(cls, '__setattr__')

            def __setattr__(self, name, value):
                _setattr(self, orig_set_attr, name, value, config, should_cast, sampler, type_caster)

            c.__setattr__ = __setattr__
    else:
        def __post_init__(self):
            _post_init__no_check_types(self)
            if orig_post_init is not None:
                orig_post_init(self)

        c.__post_init__ = __post_init__

    _set_if_not_exists(c, {
        'replace': replace,
        'aslist': aslist,
        'astuple': astuple,
        'json': json,
        '__iter__': __iter__,
    })

    slots = kw.pop('slots')
    c = dataclasses.dataclass(c, **kw)
    if slots:
        c = _add_slots(c, kw['frozen'])
    return c


def _dataclass_getstate(self):
    return [getattr(self, f.name) for f in dataclasses.fields(self)]

def _dataclass_setstate(self, state):
    for field, value in zip(dataclasses.fields(self), state):
        # use setattr because dataclass may be frozen
        object.__setattr__(self, field.name, value)

def _add_slots(cls, is_frozen):
    # Taken from official dataclasses implementation (3.10)
    # Need to create a new class, since we can't set __slots__ after a class has been created.

    cls_dict = dict(cls.__dict__)
    field_names = tuple(f.name for f in dataclasses.fields(cls))
    cls_dict['__slots__'] = field_names
    for field_name in field_names:
        # Remove our attributes, if present. They'll still be available in _MARKER.
        cls_dict.pop(field_name, None)

    # Remove __dict__ itself.
    cls_dict.pop('__dict__', None)

    # And finally create the class.
    qualname = getattr(cls, '__qualname__', None)
    cls = type(cls)(cls.__name__, cls.__bases__, cls_dict)
    if qualname is not None:
        cls.__qualname__ = qualname

    if is_frozen:
        # Need this for pickling frozen classes with slots.
        cls.__getstate__ = _dataclass_getstate
        cls.__setstate__ = _dataclass_setstate

    return cls


_T = TypeVar('_T')
python_config = PythonConfiguration()

@dataclass_transform(field_specifiers=(dataclasses.field, dataclasses.Field), frozen_default=True)
@overload
def dataclass(
    *,
    check_types: Union[bool, str] = CHECK_TYPES,
    config: Configuration = python_config,
    init: bool = True,
    repr: bool = True,
    eq: bool = True,
    order: bool = False,
    unsafe_hash: bool = False,
    frozen: bool = True,
    slots: bool = ...,
) -> Callable[[Type[_T]], Type[_T]]:
    ...

@dataclass_transform(field_specifiers=(dataclasses.field, dataclasses.Field), frozen_default=True)
@overload
def dataclass(_cls: Type[_T]) -> Type[_T]:
    ...

@dataclass_transform(field_specifiers=(dataclasses.field, dataclasses.Field), frozen_default=True)
def dataclass(cls: Optional[Type[_T]]=None, *,
              check_types: Union[bool, str] = CHECK_TYPES,
              config: Configuration = python_config,
                init: bool = True,
                repr: bool = True,
                eq: bool = True,
                order: bool = False,
                unsafe_hash: bool = False,
                frozen: bool = True,
                slots: bool = ...,
    ) -> type:

    """Runtype's dataclass is a drop-in replacement to Python's built-in dataclass, with added functionality.

    **Differences from builtin dataclass:**

    1. Type validation
      - Adds run-time type validation (when check_types is nonzero)
      - Performs automatic casting (when check_types == 'cast')

    2. Ergonomics
      - Supports assigning mutable literals (i.e. list, set, and dict). Each instance gets a new copy.
      - Adds convenience methods: replace(), aslist(), astuple(), and iterator for dict(this).
        These methods won't override existing ones. They will be added only if the names aren't used.
      - Setting the default as ``None`` automatically makes the type into ``Optional``, if it isn't already.
      - Members without a default are allowed after members with a default
        (but they are required in order to create the instance)

    3. Misc
      - Frozen by default

    All of the above differences are configurable and extendable.


    Parameters:
        check_types (Union[bool, str]): Whether or not to validate the values, according to the given type annotations.
            Possible values: False, True, or 'cast'
        config (Configuration): Configuration to modify dataclass behavior, mostly regarding type validation.

    Example:
        ::

            >>> @dataclass
            >>> class Point:
            ...     x: int
            ...     y: int

            >>> p = Point(2, 3)
            >>> p
            Point(x=2, y=3)
            >>> dict(p)         # Maintains order
            {'x': 2, 'y': 3}

            >>> p.replace(x=30)  # New instance
            Point(x=30, y=3)
    """
    assert isinstance(config, Configuration)

    # Get parent frame, to resolve forward-references
    _current_frame = inspect.currentframe()
    context_frame = _current_frame and _current_frame.f_back

    def wrap(cls):
        return _process_class(cls, config, check_types, context_frame,
                              init=init, repr=repr, eq=eq, order=order,
                              unsafe_hash=unsafe_hash, frozen=frozen, slots=slots)

    # See if we're being called as @dataclass or @dataclass().
    if cls is None:
        # We're called with parens.
        return wrap

    # We're called as @dataclass without parens.
    return wrap(cls)<|MERGE_RESOLUTION|>--- conflicted
+++ resolved
@@ -251,11 +251,8 @@
         return seq
     return random.sample(seq, max_sample_size)
 
-<<<<<<< HEAD
 def _process_class(cls: type, config: Configuration, check_types, context_frame, **kw):
-=======
-def _process_class(cls: type, config, check_types, context_frame, **kw):
->>>>>>> 2b43221b
+
     for name, type_ in getattr(cls, '__annotations__', {}).items():
         # type_ = config.type_to_canon(type_) if not isinstance(type_, str) else type_
 
